{
  "name": "eslint",
  "version": "9.38.0",
  "author": "Nicholas C. Zakas <nicholas+npm@nczconsulting.com>",
  "description": "An AST-based pattern checker for JavaScript.",
  "type": "commonjs",
  "bin": {
    "eslint": "./bin/eslint.js"
  },
  "main": "./lib/api.js",
  "types": "./lib/types/index.d.ts",
  "exports": {
    ".": {
      "types": "./lib/types/index.d.ts",
      "default": "./lib/api.js"
    },
    "./config": {
      "types": "./lib/types/config-api.d.ts",
      "default": "./lib/config-api.js"
    },
    "./package.json": "./package.json",
    "./use-at-your-own-risk": {
      "types": "./lib/types/use-at-your-own-risk.d.ts",
      "default": "./lib/unsupported-api.js"
    },
    "./rules": {
      "types": "./lib/types/rules.d.ts"
    },
    "./universal": {
      "types": "./lib/types/universal.d.ts",
      "default": "./lib/universal.js"
    }
  },
  "typesVersions": {
    "*": {
      "use-at-your-own-risk": [
        "./lib/types/use-at-your-own-risk.d.ts"
      ],
      "rules": [
        "./lib/types/rules.d.ts"
      ],
      "universal": [
        "./lib/types/universal.d.ts"
      ],
      "config": [
        "./lib/types/config-api.d.ts"
      ]
    }
  },
  "scripts": {
    "build:docs:update-links": "node tools/fetch-docs-links.js",
    "build:site": "node Makefile.js gensite",
    "build:webpack": "node Makefile.js webpack",
    "build:readme": "node tools/update-readme.js",
    "build:rules-index": "node Makefile.js generateRuleIndexPage",
    "lint": "trunk check --no-fix --ignore=docs/**/*.js -a --filter=eslint && trunk check --no-fix --ignore=docs/**/*.js",
    "lint:docs:js": "trunk check --no-fix --ignore=** --ignore=!docs/**/*.js -a --filter=eslint && trunk check --no-fix --ignore=** --ignore=!docs/**/*.js",
    "lint:docs:rule-examples": "node Makefile.js checkRuleExamples",
    "lint:unused": "knip",
    "lint:fix": "trunk check -y --ignore=docs/**/*.js -a --filter=eslint && trunk check -y --ignore=docs/**/*.js",
    "lint:fix:docs:js": "trunk check -y --ignore=** --ignore=!docs/**/*.js -a --filter=eslint && trunk check -y --ignore=** --ignore=!docs/**/*.js",
    "lint:rule-types": "node tools/update-rule-type-headers.js --check",
    "lint:types": "attw --pack",
    "release:generate:alpha": "node Makefile.js generatePrerelease -- alpha",
    "release:generate:beta": "node Makefile.js generatePrerelease -- beta",
    "release:generate:latest": "node Makefile.js generateRelease -- latest",
    "release:generate:maintenance": "node Makefile.js generateRelease -- maintenance",
    "release:generate:rc": "node Makefile.js generatePrerelease -- rc",
    "release:publish": "node Makefile.js publishRelease",
    "test": "node Makefile.js test",
    "test:browser": "node Makefile.js cypress",
    "test:cli": "mocha",
    "test:emfile": "node tools/check-emfile-handling.js",
    "test:fuzz": "node Makefile.js fuzz",
    "test:performance": "node Makefile.js perf",
    "test:pnpm": "cd tests/pnpm && node check.js && pnpm install && pnpm exec tsc",
    "test:types": "tsc -p tests/lib/types/tsconfig.json"
  },
  "gitHooks": {
    "pre-commit": "lint-staged"
  },
  "lint-staged": {
    "*": "trunk check --fix",
    "lib/rules/*.js": [
      "node tools/update-eslint-all.js",
<<<<<<< HEAD
      "node tools/update-rule-type-definitions.js",
=======
      "node tools/update-eslint-recommended.js",
>>>>>>> a1370ee4
      "node tools/update-rule-type-headers.js",
      "git add packages/js/src/configs/*.js lib/types/rules.d.ts"
    ],
    "docs/src/rules/*.md": [
      "node tools/check-rule-examples.js",
      "node tools/fetch-docs-links.js",
      "git add docs/src/_data/further_reading_links.json"
    ]
  },
  "files": [
    "LICENSE",
    "README.md",
    "bin",
    "conf",
    "lib",
    "messages"
  ],
  "repository": "eslint/eslint",
  "funding": "https://eslint.org/donate",
  "homepage": "https://eslint.org",
  "bugs": "https://github.com/eslint/eslint/issues/",
  "dependencies": {
    "@eslint-community/eslint-utils": "^4.8.0",
    "@eslint-community/regexpp": "^4.12.1",
    "@eslint/config-array": "^0.21.1",
    "@eslint/config-helpers": "^0.4.1",
    "@eslint/core": "^0.16.0",
    "@eslint/eslintrc": "^3.3.1",
    "@eslint/js": "9.38.0",
    "@eslint/plugin-kit": "^0.4.0",
    "@humanfs/node": "^0.16.6",
    "@humanwhocodes/module-importer": "^1.0.1",
    "@humanwhocodes/retry": "^0.4.2",
    "@types/estree": "^1.0.6",
    "ajv": "^6.12.4",
    "chalk": "^4.0.0",
    "cross-spawn": "^7.0.6",
    "debug": "^4.3.2",
    "escape-string-regexp": "^4.0.0",
    "eslint-scope": "^8.4.0",
    "eslint-visitor-keys": "^4.2.1",
    "espree": "^10.4.0",
    "esquery": "^1.5.0",
    "esutils": "^2.0.2",
    "fast-deep-equal": "^3.1.3",
    "file-entry-cache": "^8.0.0",
    "find-up": "^5.0.0",
    "glob-parent": "^6.0.2",
    "ignore": "^5.2.0",
    "imurmurhash": "^0.1.4",
    "is-glob": "^4.0.0",
    "json-stable-stringify-without-jsonify": "^1.0.1",
    "lodash.merge": "^4.6.2",
    "minimatch": "^3.1.2",
    "natural-compare": "^1.4.0",
    "optionator": "^0.9.3"
  },
  "devDependencies": {
    "@arethetypeswrong/cli": "^0.18.0",
    "@babel/core": "^7.4.3",
    "@babel/preset-env": "^7.4.3",
    "@cypress/webpack-preprocessor": "^6.0.2",
    "@eslint/json": "^0.13.0",
    "@trunkio/launcher": "^1.3.4",
    "@types/esquery": "^1.5.4",
    "@types/node": "^22.13.14",
    "@typescript-eslint/parser": "^8.4.0",
    "babel-loader": "^8.0.5",
    "c8": "^7.12.0",
    "chai": "^4.0.1",
    "cheerio": "^0.22.0",
    "common-tags": "^1.8.0",
    "core-js": "^3.1.3",
    "cypress": "^14.1.0",
    "ejs": "^3.0.2",
    "eslint": "file:.",
    "eslint-config-eslint": "file:packages/eslint-config-eslint",
    "eslint-plugin-eslint-plugin": "^6.0.0",
    "eslint-plugin-expect-type": "^0.6.0",
    "eslint-plugin-yml": "^1.14.0",
    "eslint-release": "^3.3.0",
    "eslint-rule-composer": "^0.3.0",
    "eslump": "^3.0.0",
    "esprima": "^4.0.1",
    "fast-glob": "^3.2.11",
    "fs-teardown": "^0.1.3",
    "glob": "^10.0.0",
    "globals": "^16.2.0",
    "got": "^11.8.3",
    "gray-matter": "^4.0.3",
    "jiti": "^2.6.1",
    "jiti-v2.0": "npm:jiti@2.0.x",
    "jiti-v2.1": "npm:jiti@2.1.x",
    "json-schema-deref-sync": "^0.14.0",
    "knip": "^5.60.2",
    "lint-staged": "^11.0.0",
    "markdown-it": "^12.2.0",
    "markdown-it-container": "^3.0.0",
    "marked": "^4.0.8",
    "metascraper": "^5.25.7",
    "metascraper-description": "^5.25.7",
    "metascraper-image": "^5.29.3",
    "metascraper-logo": "^5.25.7",
    "metascraper-logo-favicon": "^5.25.7",
    "metascraper-title": "^5.25.7",
    "mocha": "^11.7.1",
    "node-polyfill-webpack-plugin": "^1.0.3",
    "npm-license": "^0.3.3",
    "pirates": "^4.0.5",
    "progress": "^2.0.3",
    "proxyquire": "^2.0.1",
    "recast": "^0.23.0",
    "regenerator-runtime": "^0.14.0",
    "semver": "^7.5.3",
    "shelljs": "^0.10.0",
    "sinon": "^11.0.0",
    "typescript": "^5.3.3",
    "webpack": "^5.23.0",
    "webpack-cli": "^4.5.0",
    "yorkie": "^2.0.0"
  },
  "peerDependencies": {
    "jiti": "*"
  },
  "peerDependenciesMeta": {
    "jiti": {
      "optional": true
    }
  },
  "keywords": [
    "ast",
    "lint",
    "javascript",
    "ecmascript",
    "espree"
  ],
  "license": "MIT",
  "engines": {
    "node": "^18.18.0 || ^20.9.0 || >=21.1.0"
  }
}<|MERGE_RESOLUTION|>--- conflicted
+++ resolved
@@ -83,11 +83,7 @@
     "*": "trunk check --fix",
     "lib/rules/*.js": [
       "node tools/update-eslint-all.js",
-<<<<<<< HEAD
       "node tools/update-rule-type-definitions.js",
-=======
-      "node tools/update-eslint-recommended.js",
->>>>>>> a1370ee4
       "node tools/update-rule-type-headers.js",
       "git add packages/js/src/configs/*.js lib/types/rules.d.ts"
     ],
